#! /usr/bin/python

#
# rtlsdr_scan
#
# Copyright 2012, 2013 Al Brown
#
# A frequency scanning GUI for the OsmoSDR rtl-sdr library at
# http://sdr.osmocom.org/trac/wiki/rtl-sdr
#
#
# This program is free software: you can redistribute it and/or modify
# it under the terms of the GNU General Public License as published by
# the Free Software Foundation, or (at your option)
# any later version.
#
# This program is distributed in the hope that it will be useful,
# but WITHOUT ANY WARRANTY; without even the implied warranty of
# MERCHANTABILITY or FITNESS FOR A PARTICULAR PURPOSE.  See the
# GNU General Public License for more details.
#
# You should have received a copy of the GNU General Public License
# along with this program.  If not, see <http://www.gnu.org/licenses/>.
#

import matplotlib
matplotlib.interactive(True)
matplotlib.use('WXAgg')
from matplotlib.backends.backend_wxagg import \
    FigureCanvasWxAgg as FigureCanvas, \
    NavigationToolbar2WxAgg as NavigationToolbar
import argparse
import cPickle
import itertools
import math
import os.path
import rtlsdr
import threading
import wx
import wx.lib.masked as masked
import wx.lib.mixins.listctrl as listmix
import wx.grid as grid


F_MIN = 0
F_MAX = 9999
GAIN = 0
SAMPLE_RATE = 2e6
OFFSET = 250e3
BANDWIDTH = 500e3
NFFT = 1024

DWELL = ["10 ms", 0.01,
         "25 ms", 0.025,
         "50 ms", 0.05,
         "100 ms", 0.1,
         "200 ms", 0.2,
         "500 ms", 0.5,
         "1 s", 1,
         "2 s", 2,
         "5 s", 5]

THREAD_STATUS_STARTING = 0
THREAD_STATUS_SCAN = 1
THREAD_STATUS_DATA = 2
THREAD_STATUS_FINISHED = 3
THREAD_STATUS_STOPPED = 4
THREAD_STATUS_ERROR = 5
THREAD_STATUS_PROCESSED = 6

WARN_SCAN = 0
WARN_OPEN = 1
WARN_EXIT = 2

CAL_START = 0
CAL_DONE = 1
CAL_OK = 2
CAL_CANCEL = 3

FILE_RFS = "RTLSDR frequency scan (*.rfs)|*.rfs"
FILE_CSV = "CSV table (*.csv)|*.csv"
FILE_HEADER = "RTLSDR Scanner"
FILE_VERSION = 1

WINDOW = matplotlib.numpy.hamming(NFFT)

EVT_THREAD_STATUS = wx.NewId()


class Device():
    def __init__(self):
        self.index = None
        self.name = None
        self.calibration = None
        self.lo = None

class Settings():
    def __init__(self):
        self.cfg = None
        self.start = None
        self.stop = None
        self.calFreq = None
<<<<<<< HEAD
        self.lo = None
        self.device = None
=======
        self.devices = []
        self.index = None
>>>>>>> f017fab6

        self.load()

    def load(self):
        self.cfg = wx.Config('rtlsdr-scanner')
        self.start = self.cfg.ReadInt('start', 87)
        self.stop = self.cfg.ReadInt('stop', 108)
        self.calFreq = self.cfg.ReadFloat('calFreq', 1575.42)
<<<<<<< HEAD
        self.lo = self.cfg.ReadInt('lo', 0)
        self.device = self.cfg.ReadInt('device', 0)
=======
        self.index = self.cfg.ReadInt('index', 0)
        self.cfg.SetPath("/Devices")
        group = self.cfg.GetFirstGroup()
        while group[0]:
            self.cfg.SetPath("/Devices/" + group[1])
            device = Device()
            device.name = group[1]
            device.calibration = self.cfg.ReadFloat('calibration', 0)
            device.lo = self.cfg.ReadFloat('lo', 0)
            self.devices.append(device)
            self.cfg.SetPath("/Devices")
            group = self.cfg.GetNextGroup(group[2])

>>>>>>> f017fab6

    def save(self):
        self.cfg.SetPath("/")
        self.cfg.WriteInt('start', self.start)
        self.cfg.WriteInt('stop', self.stop)
        self.cfg.WriteFloat('calFreq', self.calFreq)
<<<<<<< HEAD
        self.cfg.WriteInt('lo', self.lo)
        self.cfg.WriteInt('device', self.device)
=======
        self.cfg.WriteInt('index', self.index)
        if self.devices:
            for device in self.devices:
                self.cfg.SetPath("/Devices/" + format_device_name(device.name))
                self.cfg.WriteFloat('lo', device.lo)
                self.cfg.WriteFloat('calibration', device.calibration)
>>>>>>> f017fab6

class Status():
    def __init__(self, status, freq, data):
        self.status = status
        self.freq = freq
        self.data = data

    def get_status(self):
        return self.status

    def get_freq(self):
        return self.freq

    def get_data(self):
        return self.data


class EventThreadStatus(wx.PyEvent):
    def __init__(self, status, freq, data):
        wx.PyEvent.__init__(self)
        self.SetEventType(EVT_THREAD_STATUS)
        self.data = Status(status, freq, data)


class ThreadScan(threading.Thread):
<<<<<<< HEAD
    def __init__(self, notify, device, start, stop, lo, samples, isCal):
        threading.Thread.__init__(self)
        self.notify = notify
        self.device = device
        self.fstart = start
        self.fstop = stop
        self.lo = lo
=======
    def __init__(self, notify, settings, devices, samples, isCal):
        threading.Thread.__init__(self)
        self.notify = notify
        self.index = settings.index
        self.fstart = settings.start * 1e6
        self.fstop = settings.stop * 1e6
>>>>>>> f017fab6
        self.samples = samples
        self.isCal = isCal
        self.lo = devices[self.index].lo * 1e6
        self.cancel = False
        wx.PostEvent(self.notify, EventThreadStatus(THREAD_STATUS_STARTING,
                                                    None, None))
        self.start()

    def run(self):
        sdr = self.rtl_setup()
        if sdr is None:
            return
        freq = self.fstart - OFFSET

        while freq <= self.fstop + OFFSET:
            if self.cancel:
                wx.PostEvent(self.notify,
                             EventThreadStatus(THREAD_STATUS_STOPPED,
                                               None, None))
                sdr.close()
                return
            try:
                progress = ((freq - self.fstart + OFFSET) /
                             (self.fstop - self.fstart + BANDWIDTH)) * 100
                wx.PostEvent(self.notify, EventThreadStatus(THREAD_STATUS_SCAN,
                                                            None, progress))
                scan = self.scan(sdr, freq)
                wx.PostEvent(self.notify, EventThreadStatus(THREAD_STATUS_DATA,
                                                            freq, scan))
            except (IOError, WindowsError):
                if sdr is not None:
                    sdr.close()
                sdr = self.rtl_setup()
            except (TypeError, AttributeError) as error:
                if self.notify:
                    wx.PostEvent(self.notify,
                             EventThreadStatus(THREAD_STATUS_ERROR,
                                               None, error.message))
                return

            freq += BANDWIDTH / 2

        sdr.close()
        wx.PostEvent(self.notify, EventThreadStatus(THREAD_STATUS_FINISHED,
                                                    None, self.isCal))

    def abort(self):
        self.cancel = True

    def rtl_setup(self):
        sdr = None
        try:
<<<<<<< HEAD
            sdr = rtlsdr.RtlSdr(self.device)
=======
            sdr = rtlsdr.RtlSdr(self.index)
>>>>>>> f017fab6
            sdr.set_sample_rate(SAMPLE_RATE)
            sdr.set_gain(GAIN)
        except IOError as error:
            wx.PostEvent(self.notify, EventThreadStatus(THREAD_STATUS_ERROR,
                                                        None, error.message))

        return sdr

    def scan(self, sdr, freq):
        sdr.set_center_freq(freq + self.lo)
        capture = sdr.read_samples(self.samples)

        return capture


class ThreadProcess(threading.Thread):
    def __init__(self, notify, freq, data, settings, devices):
        threading.Thread.__init__(self)
        self.notify = notify
        self.freq = freq
        self.data = data
        self.cal = devices[settings.index].calibration

        self.start()

    def run(self):
        scan = {}
        powers, freqs = matplotlib.mlab.psd(self.data,
                         NFFT=NFFT,
                         Fs=SAMPLE_RATE / 1e6,
                         window=WINDOW)
        for pwr, freq in itertools.izip(freqs, powers):
            xr = pwr + (self.freq / 1e6)
            xr = xr + (xr * self.cal / 1e6)
            xr = int((xr * 5e4) + 0.5) / 5e4
            scan[xr] = freq
        wx.PostEvent(self.notify, EventThreadStatus(THREAD_STATUS_PROCESSED,
                                                            self.freq, scan))

class DeviceList(wx.ListCtrl, listmix.TextEditMixin):
    def __init__(self, parent, ID=wx.ID_ANY, pos=wx.DefaultPosition,
                 size=wx.DefaultSize, style=0):
        wx.ListCtrl.__init__(self, parent, ID, pos, size, style)
        listmix.TextEditMixin.__init__(self)


class DialogAutoCal(wx.Dialog):
    def __init__(self, parent, freq, callback):
        self.callback = callback
        self.cal = 0

        wx.Dialog.__init__(self, parent=parent, title="Auto Calibration",
                           style=wx.CAPTION)
        self.Bind(wx.EVT_CLOSE, self.on_close)

        title = wx.StaticText(self, label="Calibrate to a known stable signal")
        font = title.GetFont()
        font.SetPointSize(font.GetPointSize() + 2)
        title.SetFont(font)
        text = wx.StaticText(self, label="Frequency (MHz)")
        self.textFreq = masked.NumCtrl(self, value=freq, fractionWidth=3,
                                        min=F_MIN, max=F_MAX)

        self.buttonCal = wx.Button(self, label="Calibrate")
        self.buttonCal.Bind(wx.EVT_BUTTON, self.on_cal)
        self.textResult = wx.StaticText(self)

        self.buttonOk = wx.Button(self, wx.ID_OK, 'OK')
        self.buttonOk.Disable()
        self.buttonCancel = wx.Button(self, wx.ID_CANCEL, 'Cancel')

        self.buttonOk.Bind(wx.EVT_BUTTON, self.on_close)
        self.buttonCancel.Bind(wx.EVT_BUTTON, self.on_close)

        buttons = wx.StdDialogButtonSizer()
        buttons.AddButton(self.buttonOk)
        buttons.AddButton(self.buttonCancel)
        buttons.Realize()

        sizer = wx.GridBagSizer(10, 10)
        sizer.Add(title, pos=(0, 0), span=(1, 2),
                  flag=wx.ALIGN_CENTER | wx.ALL, border=10)
        sizer.Add(text, pos=(1, 0), flag=wx.ALL | wx.EXPAND, border=10)
        sizer.Add(self.textFreq, pos=(1, 1), flag=wx.ALL | wx.EXPAND,
                  border=5)
        sizer.Add(self.buttonCal, pos=(2, 0), span=(1, 2),
                  flag=wx.ALIGN_CENTER | wx.ALL | wx.EXPAND, border=10)
        sizer.Add(self.textResult, pos=(3, 0), span=(1, 2),
                  flag=wx.ALL | wx.EXPAND, border=10)
        sizer.Add(buttons, pos=(4, 0), span=(1, 2),
                  flag=wx.ALL | wx.EXPAND, border=10)

        self.SetSizerAndFit(sizer)

    def on_cal(self, _event):
        self.buttonCal.Disable()
        self.buttonOk.Disable()
        self.buttonCancel.Disable()
        self.textFreq.Disable()
        self.textResult.SetLabel("Calibrating...")
        self.callback(CAL_START)

    def on_close(self, event):
        status = [CAL_CANCEL, CAL_OK][event.GetId() == wx.ID_OK]
        self.callback(status)
        self.EndModal(event.GetId())
        return

    def enable_controls(self):
        self.buttonCal.Enable(True)
        self.buttonOk.Enable(True)
        self.buttonCancel.Enable(True)
        self.textFreq.Enable()

    def set_cal(self, cal):
        self.cal = cal
        self.enable_controls()
        self.textResult.SetLabel("Correction (ppm): {:.3f}".format(cal))

    def get_cal(self):
        return self.cal

    def reset_cal(self):
        self.set_cal(self.cal)

    def get_freq(self):
        return self.textFreq.GetValue()

class CellRenderer(grid.PyGridCellRenderer):
    def __init__(self):
        grid.PyGridCellRenderer.__init__(self)

<<<<<<< HEAD
class DialogPrefs(wx.Dialog):
    def __init__(self, parent, dev, cal, lo):
        wx.Dialog.__init__(self, parent=parent, title="Preferences",
                           size=(230, 120))

        textDev = wx.StaticText(self, label="Device")
        devices = list_devices()
        self.choiceDev = wx.Choice(self, choices=devices)
        if len(devices) < dev:
            dev = len(devices)
        self.choiceDev.SetSelection(dev)

        dev = wx.BoxSizer(wx.HORIZONTAL)
        dev.Add(textDev, 1, wx.ALL, 10)
        dev.Add(self.choiceDev, 1, wx.ALL, 5)

        textPpm = wx.StaticText(self, label="Calibration (ppm)")
        self.numCtrlPpm = masked.NumCtrl(self, value=cal, fractionWidth=3,
                                            allowNegative=True,
                                            signedForegroundColour='Black')
=======
    def Draw(self, grid, attr, dc, rect, row, col, _isSelected):
        dc.SetBrush(wx.Brush(attr.GetBackgroundColour()))
        dc.DrawRectangleRect(rect)
        if grid.GetCellValue(row, col) == "1":
            dc.SetBrush(wx.Brush(attr.GetTextColour()))
            dc.DrawCircle(rect.x + (rect.width / 2), rect.y + (rect.height / 2),
                          rect.height / 4)

>>>>>>> f017fab6


class DialogPrefs(wx.Dialog):
    def __init__(self, parent, devices, settings):
        self.index = 0

        wx.Dialog.__init__(self, parent=parent, title="Preferences")

        title = wx.StaticText(self, label="Select a device")
        font = title.GetFont()
        font.SetPointSize(font.GetPointSize() + 2)
        title.SetFont(font)

        self.devices = devices
        self.gridDev = grid.Grid(self)
        self.gridDev.CreateGrid(len(self.devices), 5)
        self.gridDev.SetRowLabelSize(0)
        self.gridDev.SetColLabelValue(0, "Select")
        self.gridDev.SetColLabelValue(1, "Device")
        self.gridDev.SetColLabelValue(2, "Index")
        self.gridDev.SetColLabelValue(3, "Calibration\n(ppm)")
        self.gridDev.SetColLabelValue(4, "LO\n(MHz)")
        self.gridDev.SetColFormatFloat(3, -1, 3)
        self.gridDev.SetColFormatFloat(4, -1, 3)

        attributes = grid.GridCellAttr()
        attributes.SetBackgroundColour(self.gridDev.GetLabelBackgroundColour())
        self.gridDev.SetColAttr(1, attributes)
        self.gridDev.SetColAttr(2, attributes)

        i = 0
        for device in self.devices:
            self.gridDev.SetReadOnly(i, 0, True)
            self.gridDev.SetReadOnly(i, 1, True)
            self.gridDev.SetReadOnly(i, 2, True)
            self.gridDev.SetCellRenderer(i, 0, CellRenderer())
            self.gridDev.SetCellEditor(i, 3, grid.GridCellFloatEditor(-1, 3))
            self.gridDev.SetCellEditor(i, 4, grid.GridCellFloatEditor(-1, 3))
            self.gridDev.SetCellValue(i, 1, device.name)
            self.gridDev.SetCellValue(i, 2, str(i))
            self.gridDev.SetCellValue(i, 3, str(device.calibration))
            self.gridDev.SetCellValue(i, 4, str(device.lo))
            i += 1

        if settings.index > len(self.devices):
            settings.index = len(self.devices)
        self.select_row(settings.index)

        self.gridDev.AutoSize()

        self.Bind(grid.EVT_GRID_CELL_LEFT_CLICK, self.on_click)

        sizerButtons = wx.StdDialogButtonSizer()
        buttonOk = wx.Button(self, wx.ID_OK)
        buttonCancel = wx.Button(self, wx.ID_CANCEL)
        sizerButtons.AddButton(buttonOk)
        sizerButtons.AddButton(buttonCancel)
        sizerButtons.Realize()
        self.Bind(wx.EVT_BUTTON, self.on_ok, buttonOk)

        vbox = wx.BoxSizer(wx.VERTICAL)
<<<<<<< HEAD
        vbox.Add(dev, 1, wx.ALL | wx.EXPAND, 10)
        vbox.Add(ppm, 1, wx.ALL | wx.EXPAND, 10)
        vbox.Add(lo, 1, wx.ALL | wx.EXPAND, 10)
        vbox.Add(buttons, 0, wx.ALL | wx.EXPAND, 10)
=======
        vbox.Add(title, 0, wx.ALL | wx.EXPAND, 10)
        vbox.Add(self.gridDev, 0, wx.ALL | wx.EXPAND, 10)
        vbox.Add(sizerButtons, 0, wx.ALL | wx.EXPAND, 10)
>>>>>>> f017fab6

        self.SetSizerAndFit(vbox)

    def on_click(self, event):
        if(event.GetCol() == 0):
            self.index = event.GetRow()
            self.select_row(self.index)
        event.Skip()

    def on_ok(self, _event):
        for i in range(0, self.gridDev.GetNumberRows()):
            self.devices[i].calibration = float(self.gridDev.GetCellValue(i, 3))
            self.devices[i].lo = float(self.gridDev.GetCellValue(i, 4))

        self.EndModal(wx.ID_OK)

    def select_row(self, index):
        for i in range(0, self.gridDev.GetNumberRows()):
            tick = "0"
            if i == index:
                tick = "1"
            self.gridDev.SetCellValue(i, 0, tick)

    def get_index(self):
        return self.index

    def get_devices(self):
        return self.devices

    def get_dev(self):
        return self.choiceDev.GetSelection()


class DialogSaveWarn(wx.Dialog):
    def __init__(self, parent, warnType):
        self.code = -1

        wx.Dialog.__init__(self, parent=parent, title="Warning",
                           size=(300, 125), style=wx.ICON_EXCLAMATION)

        prompt = ["scanning again", "opening a file", "exiting"][warnType]
        text = wx.StaticText(self, label="Save plot before {}?".format(prompt))
        icon = wx.StaticBitmap(self, wx.ID_ANY,
                               wx.ArtProvider.GetBitmap(wx.ART_INFORMATION,
                                                        wx.ART_MESSAGE_BOX))

        tbox = wx.BoxSizer(wx.HORIZONTAL)
        tbox.Add(text)

        hbox = wx.BoxSizer(wx.HORIZONTAL)
        hbox.Add(icon, 0, wx.ALL, 5)
        hbox.Add(tbox, 0, wx.ALL, 5)

        buttonYes = wx.Button(self, wx.ID_YES, 'Yes')
        buttonNo = wx.Button(self, wx.ID_NO, 'No')
        buttonCancel = wx.Button(self, wx.ID_CANCEL, 'Cancel')

        buttonYes.Bind(wx.EVT_BUTTON, self.on_close)
        buttonNo.Bind(wx.EVT_BUTTON, self.on_close)

        buttons = wx.StdDialogButtonSizer()
        buttons.AddButton(buttonYes)
        buttons.AddButton(buttonNo)
        buttons.AddButton(buttonCancel)
        buttons.Realize()

        vbox = wx.BoxSizer(wx.VERTICAL)
        vbox.Add(hbox, 1, wx.ALL | wx.EXPAND, 10)
        vbox.Add(buttons, 1, wx.ALL | wx.EXPAND, 10)

        self.SetSizerAndFit(vbox)

    def on_close(self, event):
        self.EndModal(event.GetId())
        return

    def get_code(self):
        return self.code


class DropTarget(wx.FileDropTarget):
    def __init__(self, window):
        wx.FileDropTarget.__init__(self)
        self.window = window

    def OnDropFiles(self, _xPos, _yPos, filenames):
        filename = filenames[0]
        if os.path.splitext(filename)[1].lower() == ".rfs":
            self.window.dirname, self.window.filename = os.path.split(filename)
            self.window.open()


class PanelGraph(wx.Panel):
    def __init__(self, parent, main):
        self.main = main

        wx.Panel.__init__(self, parent)

        self.figure = matplotlib.figure.Figure(facecolor='white')
        self.axes = self.figure.add_subplot(111)
        self.canvas = FigureCanvas(self, -1, self.figure)
        self.canvas.mpl_connect('motion_notify_event', self.on_motion)
        self.toolbar = NavigationToolbar(self.canvas)
        self.toolbar.DeleteToolByPos(1)
        self.toolbar.DeleteToolByPos(1)
        self.toolbar.DeleteToolByPos(4)

        vbox = wx.BoxSizer(wx.VERTICAL)
        vbox.Add(self.canvas, 1, wx.LEFT | wx.TOP | wx.GROW)
        vbox.Add(self.toolbar, 0, wx.EXPAND)

        self.SetSizer(vbox)
        vbox.Fit(self)

    def on_motion(self, event):
        if self.main.thread:
            return
        xpos = event.xdata
        ypos = event.ydata
        text = ""
        if xpos is not None:
            spectrum = self.main.spectrum
            if len(spectrum) > 0:
                xpos = min(spectrum.keys(), key=lambda freq: abs(freq - xpos))
                ypos = spectrum[xpos]
                text = "f = {:.3f}MHz, p = {:.2f}dB".format(xpos, ypos)

        self.main.status.SetStatusText(text, 1)

    def get_canvas(self):
        return self.canvas

    def get_axes(self):
        return self.axes

    def get_toolbar(self):
        return self.toolbar


class FrameMain(wx.Frame):
    def __init__(self, title):

        self.update = False
        self.grid = False

        self.thread = None

        self.dlgCal = None

        self.menuOpen = None
        self.menuSave = None
        self.menuExport = None
        self.menuStart = None
        self.menuStop = None
        self.menuPref = None
        self.menuCal = None

        self.panel = None
        self.graph = None
        self.canvas = None
        self.buttonStart = None
        self.buttonStop = None
        self.choiceDwell = None
        self.spinCtrlStart = None
        self.spinCtrlStop = None
        self.checkUpdate = None
        self.checkGrid = None

        self.filename = ""
        self.dirname = "."

        self.spectrum = {}
        self.isSaved = True

        self.settings = Settings()
        self.devices = self.get_devices()
        self.oldCal = 0

        displaySize = wx.DisplaySize()
        wx.Frame.__init__(self, None, title=title, size=(displaySize[0] / 1.5,
                                                         displaySize[1] / 2))

        self.Bind(wx.EVT_SIZE, self.on_size)
        self.Bind(wx.EVT_CLOSE, self.on_exit)

        self.status = self.CreateStatusBar()
        self.status.SetFieldsCount(2)
        self.statusProgress = wx.Gauge(self.status, -1,
                                        style=wx.GA_HORIZONTAL | wx.GA_SMOOTH)
        self.statusProgress.Hide()

        self.create_widgets()
        self.create_menu()
        self.set_controls(True)
        self.menuSave.Enable(False)
        self.menuExport.Enable(False)
        self.Show()

        size = self.panel.GetSize()
        size[1] += displaySize[1] / 4
        self.SetMinSize(size)

        thread_event_handler(self, EVT_THREAD_STATUS, self.on_thread_status)

        self.SetDropTarget(DropTarget(self))

    def create_widgets(self):
        panel = wx.Panel(self)

        self.panel = wx.Panel(panel)
        self.graph = PanelGraph(panel, self)

        self.buttonStart = wx.Button(self.panel, wx.ID_ANY, 'Start')
        self.buttonStop = wx.Button(self.panel, wx.ID_ANY, 'Stop')
        self.buttonStart.SetToolTip(wx.ToolTip('Start scan'))
        self.buttonStop.SetToolTip(wx.ToolTip('Stop scan'))
        self.Bind(wx.EVT_BUTTON, self.on_start, self.buttonStart)
        self.Bind(wx.EVT_BUTTON, self.on_stop, self.buttonStop)

        textRange = wx.StaticText(self.panel, label="Range (MHz)",
                                  style=wx.ALIGN_CENTER)
        textStart = wx.StaticText(self.panel, label="Start")
        textStop = wx.StaticText(self.panel, label="Stop")

        self.spinCtrlStart = wx.SpinCtrl(self.panel)
        self.spinCtrlStop = wx.SpinCtrl(self.panel)
        self.spinCtrlStart.SetToolTip(wx.ToolTip('Start frequency'))
        self.spinCtrlStop.SetToolTip(wx.ToolTip('Stop frequency'))
        self.spinCtrlStart.SetRange(F_MIN, F_MAX - 1)
        self.spinCtrlStop.SetRange(F_MIN + 1, F_MAX)
        self.set_range()
        self.Bind(wx.EVT_SPINCTRL, self.on_spin, self.spinCtrlStart)
        self.Bind(wx.EVT_SPINCTRL, self.on_spin, self.spinCtrlStop)

        textDwell = wx.StaticText(self.panel, label="Dwell")
        self.choiceDwell = wx.Choice(self.panel, choices=DWELL[::2])
        self.choiceDwell.SetToolTip(wx.ToolTip('Scan time per step'))
        self.choiceDwell.SetSelection(DWELL[1::2].index(0.1))

        self.checkUpdate = wx.CheckBox(self.panel, wx.ID_ANY,
                                        "Continuous update")
        self.checkUpdate.SetToolTip(wx.ToolTip('Very slow, not recommended'))
        self.checkUpdate.SetValue(self.update)
        self.Bind(wx.EVT_CHECKBOX, self.on_check_update, self.checkUpdate)

        self.checkGrid = wx.CheckBox(self.panel, wx.ID_ANY, "Grid")
        self.checkGrid.SetToolTip(wx.ToolTip('Draw grid'))
        self.checkGrid.SetValue(self.grid)
        self.Bind(wx.EVT_CHECKBOX, self.on_check_grid, self.checkGrid)

        grid = wx.GridBagSizer(hgap=5, vgap=5)

        grid.Add(self.buttonStart, pos=(0, 0), span=(2, 1),
                 flag=wx.ALIGN_CENTER)
        grid.Add(self.buttonStop, pos=(0, 1), span=(2, 1),
                 flag=wx.ALIGN_CENTER)

        grid.Add((20, 1), pos=(0, 2))

        grid.Add(textRange, pos=(0, 3), span=(1, 4), flag=wx.ALIGN_CENTER)
        grid.Add(textStart, pos=(1, 3), flag=wx.ALIGN_CENTER)
        grid.Add(self.spinCtrlStart, pos=(1, 4))
        grid.Add(textStop, pos=(1, 5), flag=wx.ALIGN_CENTER)
        grid.Add(self.spinCtrlStop, pos=(1, 6))

        grid.Add((20, 1), pos=(0, 7))

        grid.Add(textDwell, pos=(0, 8), flag=wx.ALIGN_CENTER)
        grid.Add(self.choiceDwell, pos=(1, 8), flag=wx.ALIGN_CENTER)

        grid.Add((20, 1), pos=(0, 9))

        grid.Add(self.checkUpdate, pos=(0, 10))
        grid.Add(self.checkGrid, pos=(1, 10))

        self.panel.SetSizer(grid)

        sizer = wx.BoxSizer(wx.VERTICAL)
        sizer.Add(self.graph, 1, wx.EXPAND)
        sizer.Add(self.panel, 0, wx.ALIGN_CENTER)
        panel.SetSizer(sizer)

    def create_menu(self):
        menuFile = wx.Menu()
        self.menuOpen = menuFile.Append(wx.ID_OPEN, "&Open...", "Open plot")
        self.menuSave = menuFile.Append(wx.ID_SAVE, "&Save As...",
                                          "Save plot")
        self.menuExport = menuFile.Append(wx.ID_ANY, "&Export...",
                                            "Export plot")
        menuExit = menuFile.Append(wx.ID_EXIT, "E&xit", "Exit the program")

        menuScan = wx.Menu()
        self.menuStart = menuScan.Append(wx.ID_ANY, "&Start", "Start scan")
        self.menuStop = menuScan.Append(wx.ID_ANY, "S&top", "Stop scan")

        menuView = wx.Menu()
        self.menuPref = menuView.Append(wx.ID_ANY, "&Preferences...",
                                   "Preferences")

        menuTools = wx.Menu()
        self.menuCal = menuTools.Append(wx.ID_ANY, "&Auto Calibration...",
                               "Automatically calibrate to a known frequency")

        menuHelp = wx.Menu()
        menuAbout = menuHelp.Append(wx.ID_ABOUT, "&About...",
                                            "Information about this program")

        menuBar = wx.MenuBar()
        menuBar.Append(menuFile, "&File")
        menuBar.Append(menuScan, "&Scan")
        menuBar.Append(menuView, "&View")
        menuBar.Append(menuTools, "&Tools")
        menuBar.Append(menuHelp, "&Help")
        self.SetMenuBar(menuBar)

        self.Bind(wx.EVT_MENU, self.on_open, self.menuOpen)
        self.Bind(wx.EVT_MENU, self.on_save, self.menuSave)
        self.Bind(wx.EVT_MENU, self.on_export, self.menuExport)
        self.Bind(wx.EVT_MENU, self.on_exit, menuExit)
        self.Bind(wx.EVT_MENU, self.on_start, self.menuStart)
        self.Bind(wx.EVT_MENU, self.on_stop, self.menuStop)
        self.Bind(wx.EVT_MENU, self.on_pref, self.menuPref)
        self.Bind(wx.EVT_MENU, self.on_cal, self.menuCal)
        self.Bind(wx.EVT_MENU, self.on_about, menuAbout)

    def on_open(self, _event):
        if self.save_warn(WARN_OPEN):
            return
        dlg = wx.FileDialog(self, "Open a scan", self.dirname, self.filename,
                            FILE_RFS, wx.OPEN)
        if dlg.ShowModal() == wx.ID_OK:
            self.open(dlg.GetDirectory(), dlg.GetFilename())
        dlg.Destroy()

    def on_save(self, _event):
        dlg = wx.FileDialog(self, "Save a scan", self.dirname,
                            self.filename + ".rfs", FILE_RFS,
                            wx.SAVE | wx.OVERWRITE_PROMPT)
        if dlg.ShowModal() == wx.ID_OK:
            self.status.SetStatusText("Saving", 0)
            self.filename = dlg.GetFilename()
            self.dirname = dlg.GetDirectory()
            handle = open(os.path.join(self.dirname, self.filename), 'wb')
            cPickle.dump(FILE_HEADER, handle)
            cPickle.dump(FILE_VERSION, handle)
            cPickle.dump(self.settings.start, handle)
            cPickle.dump(self.settings.stop, handle)
            cPickle.dump(self.spectrum, handle)
            handle.close()
            self.isSaved = True
            self.status.SetStatusText("Finished", 0)
        dlg.Destroy()

    def on_export(self, _event):
        dlg = wx.FileDialog(self, "Export a scan", self.dirname,
                            self.filename + ".csv", FILE_CSV, wx.SAVE)
        if dlg.ShowModal() == wx.ID_OK:
            self.status.SetStatusText("Exporting", 0)
            self.filename = dlg.GetFilename()
            self.dirname = dlg.GetDirectory()
            handle = open(os.path.join(self.dirname, self.filename), 'wb')
            handle.write("Frequency (MHz),Level (dB)\n")
            for freq, pwr in self.spectrum.iteritems():
                handle.write("{},{}\n".format(freq, pwr))
            handle.close()
            self.status.SetStatusText("Finished", 0)
        dlg.Destroy()

    def on_exit(self, _event):
        self.Unbind(wx.EVT_CLOSE)
        if self.save_warn(WARN_EXIT):
            self.Bind(wx.EVT_CLOSE, self.on_exit)
            return
        self.get_range()
        self.settings.devices = self.devices
        self.settings.save()
        self.Close(True)

    def on_pref(self, _event):
<<<<<<< HEAD
        dlg = DialogPrefs(self, self.settings.device, self.settings.cal,
                          self.settings.lo)
        if dlg.ShowModal() == wx.ID_OK:
            self.calOld = self.settings.cal
            self.settings.cal = dlg.get_cal()
            self.settings.lo = dlg.get_lo()
            self.settings.device = dlg.get_dev()
=======
        dlg = DialogPrefs(self, self.devices, self.settings)
        if dlg.ShowModal() == wx.ID_OK:
            self.devices = dlg.get_devices()
            self.settings.index = dlg.get_index()
>>>>>>> f017fab6
        dlg.Destroy()

    def on_cal(self, _event):
        self.dlgCal = DialogAutoCal(self, self.settings.calFreq, self.auto_cal)
        self.dlgCal.ShowModal()

    def on_about(self, _event):
        dlg = wx.MessageDialog(self, "RTLSDR Scanner",
                               "About", wx.OK)
        dlg.ShowModal()
        dlg.Destroy()

    def on_spin(self, event):
        control = event.GetEventObject()
        if control == self.spinCtrlStart:
            self.spinCtrlStop.SetRange(self.spinCtrlStart.GetValue() + 1,
                                          F_MAX)

    def on_start(self, _event):
        self.scan_start(False)

    def on_stop(self, _event):
        if self.thread:
            self.status.SetStatusText("Stopping", 0)
            self.thread.abort()

    def on_check_update(self, _event):
        self.update = self.checkUpdate.GetValue()

    def on_check_grid(self, _event):
        self.grid = self.checkGrid.GetValue()
        self.draw_plot()

    def on_thread_status(self, event):
        status = event.data.get_status()
        freq = event.data.get_freq()
        data = event.data.get_data()
        if status == THREAD_STATUS_STARTING:
            self.status.SetStatusText("Starting", 0)
        elif status == THREAD_STATUS_SCAN:
            self.status.SetStatusText("Scanning", 0)
            self.statusProgress.Show()
            self.statusProgress.SetValue(data)
        elif status == THREAD_STATUS_STOPPED:
            self.statusProgress.Hide()
            self.status.SetStatusText("Stopped", 0)
            self.thread = None
            self.set_controls(True)
            self.draw_plot()
        elif status == THREAD_STATUS_FINISHED:
            self.statusProgress.Hide()
            self.status.SetStatusText("Finished", 0)
            self.thread = None
            self.set_controls(True)
            self.draw_plot()
            if data:
                self.auto_cal(CAL_DONE)
        elif status == THREAD_STATUS_ERROR:
            self.statusProgress.Hide()
            self.status.SetStatusText("Dongle error: {}".format(data), 0)
            self.thread = None
            self.set_controls(True)
            if self.dlgCal is not None:
                self.dlgCal.Destroy()
                self.dlgCal = None
        elif status == THREAD_STATUS_DATA:
            self.isSaved = False
            ThreadProcess(self, freq, data, self.settings, self.devices)
        elif status == THREAD_STATUS_PROCESSED:
            self.update_scan(freq, data)
            if self.update:
                self.draw_plot()

    def on_size(self, event):
        rect = self.status.GetFieldRect(1)
        self.statusProgress.SetPosition((rect.x + 10, rect.y + 2))
        self.statusProgress.SetSize((rect.width - 20, rect.height - 4))
        event.Skip()

    def open(self, dirname, filename):
        self.filename = filename
        self.dirname = dirname
        self.status.SetStatusText("Opening: {}".format(filename), 0)
        try:
            handle = open(os.path.join(dirname, filename), 'rb')
            header = cPickle.load(handle)
            if header != FILE_HEADER:
                wx.MessageBox('Invalid or corrupted file', 'Warning',
                          wx.OK | wx.ICON_WARNING)
                self.status.SetStatusText("Open failed", 0)
                return
            _version = cPickle.load(handle)
            self.settings.start = cPickle.load(handle)
            self.settings.stop = cPickle.load(handle)
            self.spectrum = cPickle.load(handle)
        except:
            wx.MessageBox('File could not be opened', 'Warning',
                          wx.OK | wx.ICON_WARNING)
            self.status.SetStatusText("Open failed", 0)
            return
        self.isSaved = True
        self.set_range()
        self.draw_plot()
        handle.close()
        self.status.SetStatusText("Finished", 0)

    def auto_cal(self, status):
        freq = self.dlgCal.get_freq()
        if self.dlgCal is not None:
            if status == CAL_START:
                self.spinCtrlStart.SetValue(freq - 1)
                self.spinCtrlStop.SetValue(freq + 1)
                self.oldCal = self.devices[self.settings.index].calibration
                self.devices[self.settings.index].calibration = 0
                if not self.scan_start(True):
                    self.dlgCal.reset_cal()
            elif status == CAL_DONE:
                ppm = self.calc_ppm(freq)
                self.dlgCal.set_cal(ppm)
            elif status == CAL_OK:
                self.devices[self.settings.index].calibration = self.dlgCal.get_cal()
                self.settings.calFreq = freq
                self.dlgCal = None
            elif status == CAL_CANCEL:
                self.dlgCal = None
                self.devices[self.settings.index].calibration = self.oldCal

    def calc_ppm(self, freq):
        spectrum = self.spectrum.copy()
        for x, y in spectrum.iteritems():
            spectrum[x] = (((x - freq) * (x - freq)) + 1) * y

        peak = max(spectrum, key=spectrum.get)

        return ((freq - peak) / freq) * 1e6

    def scan_start(self, isCal):
        if self.save_warn(WARN_SCAN):
            return False

        self.get_range()
        if self.settings.start >= self.settings.stop:
            wx.MessageBox('Stop frequency must be greater that start',
                          'Warning', wx.OK | wx.ICON_WARNING)
            return

        choice = self.choiceDwell.GetSelection()

        if not self.thread or not self.thread.is_alive():
            self.set_controls(False)
            dwell = DWELL[1::2][choice]
            samples = dwell * SAMPLE_RATE
            samples = next_2_to_pow(int(samples))
            self.spectrum = {}
            self.status.SetStatusText("", 1)
<<<<<<< HEAD
            self.thread = ThreadScan(self, self.settings.device,
                                     self.settings.start * 1e6,
                                     self.settings.stop * 1e6,
                                     self.settings.lo * 1e6,
                                     samples,
                                     isCal)
=======
            self.thread = ThreadScan(self, self.settings, self.devices,
                                     samples, isCal)
>>>>>>> f017fab6
            self.filename = "Scan {:.1f}-{:.1f}MHz".format(self.settings.start,
                                                            self.settings.stop)

            return True

    def update_scan(self, freqCentre, scan):
        upperStart = freqCentre + OFFSET
        upperEnd = freqCentre + OFFSET + BANDWIDTH / 2
        lowerStart = freqCentre - OFFSET - BANDWIDTH / 2
        lowerEnd = freqCentre - OFFSET

        for freq in scan:
            if self.settings.start < freq < self.settings.stop:
                power = 10 * math.log10(scan[freq])
                if upperStart < freq * 1e6 < upperEnd:
                    self.spectrum[freq] = power
                if lowerStart < freq * 1e6 < lowerEnd:
                    if freq in self.spectrum:
                        self.spectrum[freq] = (self.spectrum[freq] + power) / 2
                    else:
                        self.spectrum[freq] = power

    def set_controls(self, state):
        self.spinCtrlStart.Enable(state)
        self.spinCtrlStop.Enable(state)
        self.choiceDwell.Enable(state)
        self.buttonStart.Enable(state)
        self.buttonStop.Enable(not state)
        self.menuOpen.Enable(state)
        self.menuSave.Enable(state)
        self.menuExport.Enable(state)
        self.menuStart.Enable(state)
        self.menuStop.Enable(not state)
        self.menuPref.Enable(state)
        self.menuCal.Enable(state)

    def draw_plot(self):
        axes = self.graph.get_axes()
        if len(self.spectrum) > 0:
            freqs = self.spectrum.keys()
            freqs.sort()
            powers = map(self.spectrum.get, freqs)
            axes.clear()
            axes.set_title("Frequency Scan\n{} - {} MHz".format(self.settings.start,
                                                                self.settings.stop))
            axes.set_xlabel("Frequency (MHz)")
            axes.set_ylabel('Level (dB)')
            axes.plot(freqs, powers, linewidth=0.4)
            self.graph.get_toolbar().update()
        axes.grid(self.grid)
        self.graph.get_canvas().draw()

    def save_warn(self, warnType):
        if not self.isSaved:
            dlg = DialogSaveWarn(self, warnType)
            code = dlg.ShowModal()
            if code == wx.ID_YES:
                self.on_save(None)
                if self.isSaved:
                    return False
                else:
                    return True
            elif code == wx.ID_NO:
                return False
            else:
                return True

        return False

    def set_range(self):
        self.spinCtrlStart.SetValue(self.settings.start)
        self.spinCtrlStop.SetValue(self.settings.stop)

    def get_range(self):
        self.settings.start = self.spinCtrlStart.GetValue()
        self.settings.stop = self.spinCtrlStop.GetValue()


<<<<<<< HEAD
def list_devices():
    devices = []
    count = rtlsdr.librtlsdr.rtlsdr_get_device_count()

    for dev in range(0, count):
        devices.append(rtlsdr.librtlsdr.rtlsdr_get_device_name(dev))

    return devices
=======
    def get_devices(self):
        devices = []
        count = rtlsdr.librtlsdr.rtlsdr_get_device_count()

        for dev in range(0, count):
            device = Device()
            device.index = dev
            device.name = format_device_name(rtlsdr.librtlsdr.rtlsdr_get_device_name(dev))
            device.calibration = 0.0
            device.lo = 0.0
            for conf in self.settings.devices:
                # TODO: better matching than just name?
                if device.name == conf.name:
                    device.calibration = conf.calibration
                    device.lo = conf.lo
                    break

            devices.append(device)

        return devices

def format_device_name(name):
    remove = ["/", "\\"]
    for char in remove:
        name = name.replace(char, " ")

    return name
>>>>>>> f017fab6

def thread_event_handler(win, event, function):
    win.Connect(-1, -1, event, function)


def next_2_to_pow(val):
    val -= 1
    val |= val >> 1
    val |= val >> 2
    val |= val >> 4
    val |= val >> 8
    val |= val >> 16
    return val + 1


def arguments():
    parser = argparse.ArgumentParser()
    parser.add_argument("file", help="plot filename", nargs='?')
    args = parser.parse_args()

    filename = None
    directory = None
    if args.file != None:
        directory, filename = os.path.split(args.file)

    return directory, filename


if __name__ == '__main__':
    app = wx.App(False)
    frame = FrameMain("RTLSDR Scanner")
    directory, filename = arguments()

    if filename != None:
        frame.open(directory, filename)
    app.MainLoop()<|MERGE_RESOLUTION|>--- conflicted
+++ resolved
@@ -100,13 +100,8 @@
         self.start = None
         self.stop = None
         self.calFreq = None
-<<<<<<< HEAD
-        self.lo = None
-        self.device = None
-=======
         self.devices = []
         self.index = None
->>>>>>> f017fab6
 
         self.load()
 
@@ -115,10 +110,6 @@
         self.start = self.cfg.ReadInt('start', 87)
         self.stop = self.cfg.ReadInt('stop', 108)
         self.calFreq = self.cfg.ReadFloat('calFreq', 1575.42)
-<<<<<<< HEAD
-        self.lo = self.cfg.ReadInt('lo', 0)
-        self.device = self.cfg.ReadInt('device', 0)
-=======
         self.index = self.cfg.ReadInt('index', 0)
         self.cfg.SetPath("/Devices")
         group = self.cfg.GetFirstGroup()
@@ -132,24 +123,18 @@
             self.cfg.SetPath("/Devices")
             group = self.cfg.GetNextGroup(group[2])
 
->>>>>>> f017fab6
 
     def save(self):
         self.cfg.SetPath("/")
         self.cfg.WriteInt('start', self.start)
         self.cfg.WriteInt('stop', self.stop)
         self.cfg.WriteFloat('calFreq', self.calFreq)
-<<<<<<< HEAD
-        self.cfg.WriteInt('lo', self.lo)
-        self.cfg.WriteInt('device', self.device)
-=======
         self.cfg.WriteInt('index', self.index)
         if self.devices:
             for device in self.devices:
                 self.cfg.SetPath("/Devices/" + format_device_name(device.name))
                 self.cfg.WriteFloat('lo', device.lo)
                 self.cfg.WriteFloat('calibration', device.calibration)
->>>>>>> f017fab6
 
 class Status():
     def __init__(self, status, freq, data):
@@ -175,22 +160,12 @@
 
 
 class ThreadScan(threading.Thread):
-<<<<<<< HEAD
-    def __init__(self, notify, device, start, stop, lo, samples, isCal):
-        threading.Thread.__init__(self)
-        self.notify = notify
-        self.device = device
-        self.fstart = start
-        self.fstop = stop
-        self.lo = lo
-=======
     def __init__(self, notify, settings, devices, samples, isCal):
         threading.Thread.__init__(self)
         self.notify = notify
         self.index = settings.index
         self.fstart = settings.start * 1e6
         self.fstop = settings.stop * 1e6
->>>>>>> f017fab6
         self.samples = samples
         self.isCal = isCal
         self.lo = devices[self.index].lo * 1e6
@@ -243,11 +218,7 @@
     def rtl_setup(self):
         sdr = None
         try:
-<<<<<<< HEAD
-            sdr = rtlsdr.RtlSdr(self.device)
-=======
             sdr = rtlsdr.RtlSdr(self.index)
->>>>>>> f017fab6
             sdr.set_sample_rate(SAMPLE_RATE)
             sdr.set_gain(GAIN)
         except IOError as error:
@@ -380,28 +351,6 @@
     def __init__(self):
         grid.PyGridCellRenderer.__init__(self)
 
-<<<<<<< HEAD
-class DialogPrefs(wx.Dialog):
-    def __init__(self, parent, dev, cal, lo):
-        wx.Dialog.__init__(self, parent=parent, title="Preferences",
-                           size=(230, 120))
-
-        textDev = wx.StaticText(self, label="Device")
-        devices = list_devices()
-        self.choiceDev = wx.Choice(self, choices=devices)
-        if len(devices) < dev:
-            dev = len(devices)
-        self.choiceDev.SetSelection(dev)
-
-        dev = wx.BoxSizer(wx.HORIZONTAL)
-        dev.Add(textDev, 1, wx.ALL, 10)
-        dev.Add(self.choiceDev, 1, wx.ALL, 5)
-
-        textPpm = wx.StaticText(self, label="Calibration (ppm)")
-        self.numCtrlPpm = masked.NumCtrl(self, value=cal, fractionWidth=3,
-                                            allowNegative=True,
-                                            signedForegroundColour='Black')
-=======
     def Draw(self, grid, attr, dc, rect, row, col, _isSelected):
         dc.SetBrush(wx.Brush(attr.GetBackgroundColour()))
         dc.DrawRectangleRect(rect)
@@ -410,7 +359,6 @@
             dc.DrawCircle(rect.x + (rect.width / 2), rect.y + (rect.height / 2),
                           rect.height / 4)
 
->>>>>>> f017fab6
 
 
 class DialogPrefs(wx.Dialog):
@@ -472,16 +420,9 @@
         self.Bind(wx.EVT_BUTTON, self.on_ok, buttonOk)
 
         vbox = wx.BoxSizer(wx.VERTICAL)
-<<<<<<< HEAD
-        vbox.Add(dev, 1, wx.ALL | wx.EXPAND, 10)
-        vbox.Add(ppm, 1, wx.ALL | wx.EXPAND, 10)
-        vbox.Add(lo, 1, wx.ALL | wx.EXPAND, 10)
-        vbox.Add(buttons, 0, wx.ALL | wx.EXPAND, 10)
-=======
         vbox.Add(title, 0, wx.ALL | wx.EXPAND, 10)
         vbox.Add(self.gridDev, 0, wx.ALL | wx.EXPAND, 10)
         vbox.Add(sizerButtons, 0, wx.ALL | wx.EXPAND, 10)
->>>>>>> f017fab6
 
         self.SetSizerAndFit(vbox)
 
@@ -510,9 +451,6 @@
 
     def get_devices(self):
         return self.devices
-
-    def get_dev(self):
-        return self.choiceDev.GetSelection()
 
 
 class DialogSaveWarn(wx.Dialog):
@@ -861,20 +799,10 @@
         self.Close(True)
 
     def on_pref(self, _event):
-<<<<<<< HEAD
-        dlg = DialogPrefs(self, self.settings.device, self.settings.cal,
-                          self.settings.lo)
-        if dlg.ShowModal() == wx.ID_OK:
-            self.calOld = self.settings.cal
-            self.settings.cal = dlg.get_cal()
-            self.settings.lo = dlg.get_lo()
-            self.settings.device = dlg.get_dev()
-=======
         dlg = DialogPrefs(self, self.devices, self.settings)
         if dlg.ShowModal() == wx.ID_OK:
             self.devices = dlg.get_devices()
             self.settings.index = dlg.get_index()
->>>>>>> f017fab6
         dlg.Destroy()
 
     def on_cal(self, _event):
@@ -1030,17 +958,8 @@
             samples = next_2_to_pow(int(samples))
             self.spectrum = {}
             self.status.SetStatusText("", 1)
-<<<<<<< HEAD
-            self.thread = ThreadScan(self, self.settings.device,
-                                     self.settings.start * 1e6,
-                                     self.settings.stop * 1e6,
-                                     self.settings.lo * 1e6,
-                                     samples,
-                                     isCal)
-=======
             self.thread = ThreadScan(self, self.settings, self.devices,
                                      samples, isCal)
->>>>>>> f017fab6
             self.filename = "Scan {:.1f}-{:.1f}MHz".format(self.settings.start,
                                                             self.settings.stop)
 
@@ -1119,16 +1038,6 @@
         self.settings.stop = self.spinCtrlStop.GetValue()
 
 
-<<<<<<< HEAD
-def list_devices():
-    devices = []
-    count = rtlsdr.librtlsdr.rtlsdr_get_device_count()
-
-    for dev in range(0, count):
-        devices.append(rtlsdr.librtlsdr.rtlsdr_get_device_name(dev))
-
-    return devices
-=======
     def get_devices(self):
         devices = []
         count = rtlsdr.librtlsdr.rtlsdr_get_device_count()
@@ -1156,7 +1065,6 @@
         name = name.replace(char, " ")
 
     return name
->>>>>>> f017fab6
 
 def thread_event_handler(win, event, function):
     win.Connect(-1, -1, event, function)
